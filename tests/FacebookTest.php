<?php
/**
 * Copyright 2017 Facebook, Inc.
 *
 * You are hereby granted a non-exclusive, worldwide, royalty-free license to
 * use, copy, modify, and distribute this software in source code or binary
 * form for use in connection with the web services and APIs provided by
 * Facebook.
 *
 * As with any software that integrates with the Facebook platform, your use
 * of this software is subject to the Facebook Developer Principles and
 * Policies [http://developers.facebook.com/policy/]. This copyright notice
 * shall be included in all copies or substantial portions of the software.
 *
 * THE SOFTWARE IS PROVIDED "AS IS", WITHOUT WARRANTY OF ANY KIND, EXPRESS OR
 * IMPLIED, INCLUDING BUT NOT LIMITED TO THE WARRANTIES OF MERCHANTABILITY,
 * FITNESS FOR A PARTICULAR PURPOSE AND NONINFRINGEMENT. IN NO EVENT SHALL
 * THE AUTHORS OR COPYRIGHT HOLDERS BE LIABLE FOR ANY CLAIM, DAMAGES OR OTHER
 * LIABILITY, WHETHER IN AN ACTION OF CONTRACT, TORT OR OTHERWISE, ARISING
 * FROM, OUT OF OR IN CONNECTION WITH THE SOFTWARE OR THE USE OR OTHER
 * DEALINGS IN THE SOFTWARE.
 *
 */
namespace Facebook\Tests;

use Facebook\Facebook;
use Facebook\FacebookClient;
use Facebook\FacebookRequest;
use Facebook\Authentication\AccessToken;
use Facebook\GraphNode\GraphEdge;
use Facebook\Tests\Fixtures\FakeGraphApiForResumableUpload;
use Facebook\Tests\Fixtures\FooHttpClientInterface;
use Facebook\Tests\Fixtures\FooPersistentDataInterface;
use Facebook\Tests\Fixtures\FooUrlDetectionInterface;
use Facebook\HttpClients\FacebookCurlHttpClient;
use Facebook\HttpClients\FacebookStreamHttpClient;
use Facebook\HttpClients\FacebookGuzzleHttpClient;
use Facebook\PersistentData\FacebookMemoryPersistentDataHandler;
use Facebook\Url\FacebookUrlDetectionHandler;
use Facebook\FacebookResponse;
use Facebook\GraphNode\GraphUser;
use PHPUnit\Framework\Error\Error;
use PHPUnit\Framework\TestCase;

class FacebookTest extends TestCase
{
    protected $config = [
        'app_id' => '1337',
        'app_secret' => 'foo_secret',
        'default_graph_version' => 'v0.0',
    ];

    /**
     * @expectedException \Facebook\Exception\FacebookSDKException
     */
    public function testInstantiatingWithoutAppIdThrows()
    {
        // unset value so there is no fallback to test expected Exception
        putenv(Facebook::APP_ID_ENV_NAME.'=');
        $config = [
            'app_secret' => 'foo_secret',
            'default_graph_version' => 'v0.0',
        ];
        new Facebook($config);
    }

    /**
     * @expectedException \Facebook\Exception\FacebookSDKException
     */
    public function testInstantiatingWithoutAppSecretThrows()
    {
        // unset value so there is no fallback to test expected Exception
        putenv(Facebook::APP_SECRET_ENV_NAME.'=');
        $config = [
            'app_id' => 'foo_id',
            'default_graph_version' => 'v0.0',
        ];
        new Facebook($config);
    }

    /**
     * @expectedException \InvalidArgumentException
     */
    public function testInstantiatingWithoutDefaultGraphVersionThrows()
    {
        $config = [
            'app_id' => 'foo_id',
            'app_secret' => 'foo_secret',
        ];
        new Facebook($config);
    }

    /**
     * @expectedException \InvalidArgumentException
     */
    public function testSettingAnInvalidHttpClientTypeThrows()
    {
        $config = array_merge($this->config, [
            'http_client' => 'foo_client',
        ]);
        new Facebook($config);
    }

    /**
     * @expectedException \InvalidArgumentException
     */
    public function testSettingAnInvalidHttpClientClassThrows()
    {
        $config = array_merge($this->config, [
            'http_client' => new \stdClass(),
        ]);
        new Facebook($config);
    }
    /**
     * @expectedException \InvalidArgumentException
     */
    public function testSettingAnInvalidPersistentDataHandlerThrows()
    {
        $config = array_merge($this->config, [
            'persistent_data_handler' => 'foo_handler',
        ]);
        new Facebook($config);
    }

    public function testPersistentDataHandlerCanBeForced()
    {
        $config = array_merge($this->config, [
            'persistent_data_handler' => 'memory'
        ]);
        $fb = new Facebook($config);
        $this->assertInstanceOf(
            FacebookMemoryPersistentDataHandler::class,
            $fb->getRedirectLoginHelper()->getPersistentDataHandler()
        );
    }

    /**
     * @expectedException Error
     */
    public function testSettingAnInvalidUrlHandlerThrows()
    {
        $config = array_merge($this->config, [
            'url_detection_handler' => 'foo_handler',
        ]);
        new Facebook($config);
    }

    public function testTheUrlHandlerWillDefaultToTheFacebookImplementation()
    {
        $fb = new Facebook($this->config);
        $this->assertInstanceOf(FacebookUrlDetectionHandler::class, $fb->getUrlDetectionHandler());
    }

    public function testAnAccessTokenCanBeSetAsAString()
    {
        $fb = new Facebook($this->config);
        $fb->setDefaultAccessToken('foo_token');
        $accessToken = $fb->getDefaultAccessToken();

        $this->assertInstanceOf(AccessToken::class, $accessToken);
        $this->assertEquals('foo_token', (string)$accessToken);
    }

    public function testAnAccessTokenCanBeSetAsAnAccessTokenEntity()
    {
        $fb = new Facebook($this->config);
        $fb->setDefaultAccessToken(new AccessToken('bar_token'));
        $accessToken = $fb->getDefaultAccessToken();

        $this->assertInstanceOf(AccessToken::class, $accessToken);
        $this->assertEquals('bar_token', (string)$accessToken);
    }

    /**
     * @expectedException \InvalidArgumentException
     */
<<<<<<< HEAD
=======
    public function testSettingAnInvalidPseudoRandomStringGeneratorThrows()
    {
        $config = array_merge($this->config, [
            'pseudo_random_string_generator' => 'foo_generator',
        ]);
        new Facebook($config);
    }

    public function testRandomBytesCsprgCanBeForced()
    {
        if (!function_exists('random_bytes')) {
            $this->markTestSkipped(
                'Must have PHP 7 or paragonie/random_compat installed to test random_bytes().'
            );
        }

        $config = array_merge($this->config, [
            'persistent_data_handler' => 'memory', // To keep session errors from happening
            'pseudo_random_string_generator' => 'random_bytes'
        ]);
        $fb = new Facebook($config);
        $this->assertInstanceOf(
            'Facebook\PseudoRandomString\RandomBytesPseudoRandomStringGenerator',
            $fb->getRedirectLoginHelper()->getPseudoRandomStringGenerator()
        );
    }

    public function testMcryptCsprgCanBeForced()
    {
        if (!function_exists('mcrypt_create_iv')) {
            $this->markTestSkipped(
                'Mcrypt must be installed to test mcrypt_create_iv().'
            );
        }

        $config = array_merge($this->config, [
            'persistent_data_handler' => 'memory', // To keep session errors from happening
            'pseudo_random_string_generator' => 'mcrypt'
        ]);
        $fb = new Facebook($config);
        $this->assertInstanceOf(
            'Facebook\PseudoRandomString\McryptPseudoRandomStringGenerator',
            $fb->getRedirectLoginHelper()->getPseudoRandomStringGenerator()
        );
    }

    public function testOpenSslCsprgCanBeForced()
    {
        if (!function_exists('openssl_random_pseudo_bytes')) {
            $this->markTestSkipped(
                'The OpenSSL extension must be enabled to test openssl_random_pseudo_bytes().'
            );
        }

        $config = array_merge($this->config, [
            'persistent_data_handler' => 'memory', // To keep session errors from happening
            'pseudo_random_string_generator' => 'openssl'
        ]);
        $fb = new Facebook($config);
        $this->assertInstanceOf(
            'Facebook\PseudoRandomString\OpenSslPseudoRandomStringGenerator',
            $fb->getRedirectLoginHelper()->getPseudoRandomStringGenerator()
        );
    }

    public function testUrandomCsprgCanBeForced()
    {
        if (ini_get('open_basedir')) {
            $this->markTestSkipped(
                'Cannot test /dev/urandom generator due to open_basedir constraint.'
            );
        }

        if (!is_readable('/dev/urandom')) {
            $this->markTestSkipped(
                '/dev/urandom not found or is not readable.'
            );
        }

        $config = array_merge($this->config, [
            'persistent_data_handler' => 'memory', // To keep session errors from happening
            'pseudo_random_string_generator' => 'urandom'
        ]);
        $fb = new Facebook($config);
        $this->assertInstanceOf(
            'Facebook\PseudoRandomString\UrandomPseudoRandomStringGenerator',
            $fb->getRedirectLoginHelper()->getPseudoRandomStringGenerator()
        );
    }

    /**
     * @expectedException \InvalidArgumentException
     */
>>>>>>> 61a19c36
    public function testSettingAnAccessThatIsNotStringOrAccessTokenThrows()
    {
        $config = array_merge($this->config, [
            'default_access_token' => 123,
        ]);
        new Facebook($config);
    }

    public function testCreatingANewRequestWillDefaultToTheProperConfig()
    {
        $config = array_merge($this->config, [
            'default_access_token' => 'foo_token',
            'enable_beta_mode' => true,
            'default_graph_version' => 'v1337',
        ]);
        $fb = new Facebook($config);

        $request = $fb->request('FOO_VERB', '/foo');
        $this->assertEquals('1337', $request->getApp()->getId());
        $this->assertEquals('foo_secret', $request->getApp()->getSecret());
        $this->assertEquals('foo_token', (string)$request->getAccessToken());
        $this->assertEquals('v1337', $request->getGraphVersion());
        $this->assertEquals(
            FacebookClient::BASE_GRAPH_URL_BETA,
            $fb->getClient()->getBaseGraphUrl()
        );
    }

    public function testCreatingANewBatchRequestWillDefaultToTheProperConfig()
    {
        $config = array_merge($this->config, [
            'default_access_token' => 'foo_token',
            'enable_beta_mode' => true,
            'default_graph_version' => 'v1337',
        ]);
        $fb = new Facebook($config);

        $batchRequest = $fb->newBatchRequest();
        $this->assertEquals('1337', $batchRequest->getApp()->getId());
        $this->assertEquals('foo_secret', $batchRequest->getApp()->getSecret());
        $this->assertEquals('foo_token', (string)$batchRequest->getAccessToken());
        $this->assertEquals('v1337', $batchRequest->getGraphVersion());
        $this->assertEquals(
            FacebookClient::BASE_GRAPH_URL_BETA,
            $fb->getClient()->getBaseGraphUrl()
        );
        $this->assertInstanceOf('Facebook\FacebookBatchRequest', $batchRequest);
        $this->assertEquals(0, count($batchRequest->getRequests()));
    }

    public function testCanInjectCustomHandlers()
    {
        $config = array_merge($this->config, [
            'http_client' => new FooHttpClientInterface(),
            'persistent_data_handler' => new FooPersistentDataInterface(),
            'url_detection_handler' => new FooUrlDetectionInterface(),
        ]);
        $fb = new Facebook($config);

        $this->assertInstanceOf(
            FooHttpClientInterface::class,
            $fb->getClient()->getHttpClient()
        );
        $this->assertInstanceOf(
            FooPersistentDataInterface::class,
            $fb->getRedirectLoginHelper()->getPersistentDataHandler()
        );
        $this->assertInstanceOf(
            FooUrlDetectionInterface::class,
            $fb->getRedirectLoginHelper()->getUrlDetectionHandler()
        );
    }

    public function testPaginationReturnsProperResponse()
    {
        $config = array_merge($this->config, [
            'http_client' => new FooHttpClientInterface(),
        ]);
        $fb = new Facebook($config);

        $request = new FacebookRequest($fb->getApp(), 'foo_token', 'GET');
        $graphEdge = new GraphEdge(
            $request,
            [],
            [
                'paging' => [
                    'cursors' => [
                        'after' => 'bar_after_cursor',
                        'before' => 'bar_before_cursor',
                    ],
                    'previous' => 'previous_url',
                    'next' => 'next_url',
                ]
            ],
            '/1337/photos',
            GraphUser::class
        );

        $nextPage = $fb->next($graphEdge);
        $this->assertInstanceOf(GraphEdge::class, $nextPage);
        $this->assertInstanceOf(GraphUser::class, $nextPage[0]);
        $this->assertEquals('Foo', $nextPage[0]['name']);

        $lastResponse = $fb->getLastResponse();
        $this->assertInstanceOf(FacebookResponse::class, $lastResponse);
        $this->assertEquals(1337, $lastResponse->getHttpStatusCode());
    }

    public function testCanGetSuccessfulTransferWithMaxTries()
    {
        $config = array_merge($this->config, [
          'http_client' => new FakeGraphApiForResumableUpload(),
        ]);
        $fb = new Facebook($config);
        $response = $fb->uploadVideo('me', __DIR__.'/foo.txt', [], 'foo-token', 3);
        $this->assertEquals([
          'video_id' => '1337',
          'success' => true,
        ], $response);
    }

    /**
     * @expectedException \Facebook\Exception\FacebookResponseException
     */
    public function testMaxingOutRetriesWillThrow()
    {
        $client = new FakeGraphApiForResumableUpload();
        $client->failOnTransfer();

        $config = array_merge($this->config, [
          'http_client' => $client,
        ]);
        $fb = new Facebook($config);
        $fb->uploadVideo('4', __DIR__.'/foo.txt', [], 'foo-token', 3);
    }
}<|MERGE_RESOLUTION|>--- conflicted
+++ resolved
@@ -174,102 +174,6 @@
     /**
      * @expectedException \InvalidArgumentException
      */
-<<<<<<< HEAD
-=======
-    public function testSettingAnInvalidPseudoRandomStringGeneratorThrows()
-    {
-        $config = array_merge($this->config, [
-            'pseudo_random_string_generator' => 'foo_generator',
-        ]);
-        new Facebook($config);
-    }
-
-    public function testRandomBytesCsprgCanBeForced()
-    {
-        if (!function_exists('random_bytes')) {
-            $this->markTestSkipped(
-                'Must have PHP 7 or paragonie/random_compat installed to test random_bytes().'
-            );
-        }
-
-        $config = array_merge($this->config, [
-            'persistent_data_handler' => 'memory', // To keep session errors from happening
-            'pseudo_random_string_generator' => 'random_bytes'
-        ]);
-        $fb = new Facebook($config);
-        $this->assertInstanceOf(
-            'Facebook\PseudoRandomString\RandomBytesPseudoRandomStringGenerator',
-            $fb->getRedirectLoginHelper()->getPseudoRandomStringGenerator()
-        );
-    }
-
-    public function testMcryptCsprgCanBeForced()
-    {
-        if (!function_exists('mcrypt_create_iv')) {
-            $this->markTestSkipped(
-                'Mcrypt must be installed to test mcrypt_create_iv().'
-            );
-        }
-
-        $config = array_merge($this->config, [
-            'persistent_data_handler' => 'memory', // To keep session errors from happening
-            'pseudo_random_string_generator' => 'mcrypt'
-        ]);
-        $fb = new Facebook($config);
-        $this->assertInstanceOf(
-            'Facebook\PseudoRandomString\McryptPseudoRandomStringGenerator',
-            $fb->getRedirectLoginHelper()->getPseudoRandomStringGenerator()
-        );
-    }
-
-    public function testOpenSslCsprgCanBeForced()
-    {
-        if (!function_exists('openssl_random_pseudo_bytes')) {
-            $this->markTestSkipped(
-                'The OpenSSL extension must be enabled to test openssl_random_pseudo_bytes().'
-            );
-        }
-
-        $config = array_merge($this->config, [
-            'persistent_data_handler' => 'memory', // To keep session errors from happening
-            'pseudo_random_string_generator' => 'openssl'
-        ]);
-        $fb = new Facebook($config);
-        $this->assertInstanceOf(
-            'Facebook\PseudoRandomString\OpenSslPseudoRandomStringGenerator',
-            $fb->getRedirectLoginHelper()->getPseudoRandomStringGenerator()
-        );
-    }
-
-    public function testUrandomCsprgCanBeForced()
-    {
-        if (ini_get('open_basedir')) {
-            $this->markTestSkipped(
-                'Cannot test /dev/urandom generator due to open_basedir constraint.'
-            );
-        }
-
-        if (!is_readable('/dev/urandom')) {
-            $this->markTestSkipped(
-                '/dev/urandom not found or is not readable.'
-            );
-        }
-
-        $config = array_merge($this->config, [
-            'persistent_data_handler' => 'memory', // To keep session errors from happening
-            'pseudo_random_string_generator' => 'urandom'
-        ]);
-        $fb = new Facebook($config);
-        $this->assertInstanceOf(
-            'Facebook\PseudoRandomString\UrandomPseudoRandomStringGenerator',
-            $fb->getRedirectLoginHelper()->getPseudoRandomStringGenerator()
-        );
-    }
-
-    /**
-     * @expectedException \InvalidArgumentException
-     */
->>>>>>> 61a19c36
     public function testSettingAnAccessThatIsNotStringOrAccessTokenThrows()
     {
         $config = array_merge($this->config, [
