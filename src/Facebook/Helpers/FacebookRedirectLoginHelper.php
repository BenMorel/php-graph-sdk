<?php
/**
 * Copyright 2014 Facebook, Inc.
 *
 * You are hereby granted a non-exclusive, worldwide, royalty-free license to
 * use, copy, modify, and distribute this software in source code or binary
 * form for use in connection with the web services and APIs provided by
 * Facebook.
 *
 * As with any software that integrates with the Facebook platform, your use
 * of this software is subject to the Facebook Developer Principles and
 * Policies [http://developers.facebook.com/policy/]. This copyright notice
 * shall be included in all copies or substantial portions of the software.
 *
 * THE SOFTWARE IS PROVIDED "AS IS", WITHOUT WARRANTY OF ANY KIND, EXPRESS OR
 * IMPLIED, INCLUDING BUT NOT LIMITED TO THE WARRANTIES OF MERCHANTABILITY,
 * FITNESS FOR A PARTICULAR PURPOSE AND NONINFRINGEMENT. IN NO EVENT SHALL
 * THE AUTHORS OR COPYRIGHT HOLDERS BE LIABLE FOR ANY CLAIM, DAMAGES OR OTHER
 * LIABILITY, WHETHER IN AN ACTION OF CONTRACT, TORT OR OTHERWISE, ARISING
 * FROM, OUT OF OR IN CONNECTION WITH THE SOFTWARE OR THE USE OR OTHER
 * DEALINGS IN THE SOFTWARE.
 *
 */
namespace Facebook\Helpers;

use Facebook\Facebook;
use Facebook\Entities\AccessToken;
use Facebook\Entities\FacebookApp;
<<<<<<< HEAD
use Facebook\Url\UrlInterface;
use Facebook\Url\FacebookUrlManipulator;
=======
use Facebook\PersistentData\PersistentDataInterface;
use Facebook\PersistentData\FacebookSessionPersistentDataHandler;
>>>>>>> 0fff3a14
use Facebook\Exceptions\FacebookSDKException;
use Facebook\FacebookClient;

/**
 * Class FacebookRedirectLoginHelper
 * @package Facebook
 * @author Fosco Marotto <fjm@fb.com>
 * @author David Poll <depoll@fb.com>
 */
class FacebookRedirectLoginHelper
{

  /**
   * @var FacebookApp The FacebookApp entity.
   */
  protected $app;

  /**
<<<<<<< HEAD
   * @var UrlInterface The URL handler.
   */
  protected $urlHandler;

  /**
   * @var FacebookUrlManipulator The URL manipulator.
   */
  protected $urlManipulator;

  /**
   * @var string Prefix to use for session variables.
=======
   * @var PersistentDataInterface The persistent data handler.
>>>>>>> 0fff3a14
   */
  protected $persistentDataHandler;

  /**
   * Constructs a RedirectLoginHelper for a given appId.
   *
   * @param FacebookApp $app The FacebookApp entity.
<<<<<<< HEAD
   * @param UrlInterface $urlHandler The URL handler.
   * @param FacebookUrlManipulator $urlManipulator The URL manipulator.
   */
  public function __construct(FacebookApp $app,
                              UrlInterface $urlHandler,
                              FacebookUrlManipulator $urlManipulator)
  {
    $this->app = $app;
    $this->urlHandler = $urlHandler;
    $this->urlManipulator = $urlManipulator;
=======
   * @param PersistentDataInterface|null $persistentDataHandler The persistent data handler.
   */
  public function __construct(FacebookApp $app, PersistentDataInterface $persistentDataHandler = null)
  {
    $this->app = $app;
    $this->persistentDataHandler = $persistentDataHandler ?: new FacebookSessionPersistentDataHandler();
  }

  /**
   * Returns the persistent data handler.
   *
   * @return PersistentDataInterface
   */
  public function getPersistentDataHandler()
  {
    return $this->persistentDataHandler;
>>>>>>> 0fff3a14
  }

  /**
   * Stores CSRF state and returns a URL to which the user should be sent to
   *   in order to continue the login process with Facebook.  The
   *   provided redirectUrl should invoke the handleRedirect method.
   *   If a previous request to certain permission(s) was declined
   *   by the user, rerequest should be set to true or the permission(s)
   *   will not be re-asked.
   *
   * @param string $redirectUrl The URL Facebook should redirect users to
   *                            after login.
   * @param array $scope List of permissions to request during login.
   * @param boolean $rerequest Toggle for this authentication to be a rerequest.
   * @param string $version Optional Graph API version if not default (v2.0).
   * @param string $separator The separator to use in http_build_query().
   *
   * @return string
   */
  public function getLoginUrl($redirectUrl,
                              array $scope = [],
                              $rerequest = false,
                              $version = null,
                              $separator = '&')
  {
    $version = $version ?: Facebook::DEFAULT_GRAPH_VERSION;
    $state = $this->generateState();
    $this->storeState($state);
    $params = [
      'client_id' => $this->app->getId(),
      'redirect_uri' => $redirectUrl,
      'state' => $state,
      'sdk' => 'php-sdk-' . Facebook::VERSION,
      'scope' => implode(',', $scope)
    ];

    if ($rerequest) {
      $params['auth_type'] = 'rerequest';
    }

    return 'https://www.facebook.com/' . $version . '/dialog/oauth?' .
      http_build_query($params, null, $separator);
  }

  /**
   * Returns the URL to send the user in order to log out of Facebook.
   *
   * @param AccessToken|string $accessToken The access token that will be logged out.
   * @param string $next The url Facebook should redirect the user to after
   *                          a successful logout.
   * @param string $separator The separator to use in http_build_query().
   *
   * @return string
   */
  public function getLogoutUrl($accessToken, $next, $separator = '&')
  {
    $params = [
      'next' => $next,
      'access_token' => (string) $accessToken,
    ];
    return 'https://www.facebook.com/logout.php?' . http_build_query($params, null, $separator);
  }

  /**
   * Takes a valid code from a login redirect, and returns an AccessToken entity.
   *
   * @param FacebookClient $client The Facebook client.
   * @param string|null $redirectUrl The redirect URL.
   *
   * @return AccessToken|null
   *
   * @throws FacebookSDKException
   */
  public function getAccessToken(FacebookClient $client, $redirectUrl = null)
  {
    if ($this->isValidRedirect()) {
      $code = $this->getCode();
      $redirectUrl = $redirectUrl ?: $this->urlHandler->getCurrentUrl();

      $paramsToFilter = [
        'state',
        'code',
        'error',
        'error_reason',
        'error_description',
        'error_code',
        ];
      $redirectUrl = $this->urlManipulator->removeParamsFromUrl($redirectUrl, $paramsToFilter);

      return AccessToken::getAccessTokenFromCode($code, $this->app, $client, $redirectUrl);
    }
    return null;
  }

  /**
   * Check if a redirect has a valid state.
   *
   * @return bool
   */
  protected function isValidRedirect()
  {
    return $this->getCode() && isset($_GET['state'])
        && $_GET['state'] == $this->loadState();
  }

  /**
   * Return the code.
   *
   * @return string|null
   */
  protected function getCode()
  {
    return isset($_GET['code']) ? $_GET['code'] : null;
  }

  /**
   * Generate a state string for CSRF protection.
   *
   * @return string
   */
  protected function generateState()
  {
    return $this->random(16);
  }

  /**
   * Stores a state string in session storage for CSRF protection.
   * Developers should subclass and override this method if they want to store
   *   this state in a different location.
   *
   * @param string $state
   *
   * @throws FacebookSDKException
   */
  protected function storeState($state)
  {
    $this->persistentDataHandler->set('state', $state);
  }

  /**
   * Loads a state string from session storage for CSRF validation.  May return
   *   null if no object exists.  Developers should subclass and override this
   *   method if they want to load the state from a different location.
   *
   * @return string|null
   *
   * @throws FacebookSDKException
   */
  protected function loadState()
  {
    return $this->persistentDataHandler->get('state');
  }

  /**
   * Generate a cryptographically secure pseudrandom number.
   * 
   * @param int $bytes Number of bytes to return.
   * 
   * @return string
   * 
   * @throws FacebookSDKException
   * 
   * @TODO Add support for Windows platforms.
   */
  private function random($bytes)
  {
    if (!is_numeric($bytes)) {
      throw new FacebookSDKException(
        "random() expects an integer"
      );
    }
    if ($bytes < 1) {
      throw new FacebookSDKException(
        "random() expects an integer greater than zero"
      );
    }
    $buf = '';
    // http://sockpuppet.org/blog/2014/02/25/safely-generate-random-numbers/
    if (!ini_get('open_basedir')
      && is_readable('/dev/urandom')) {
      $fp = fopen('/dev/urandom', 'rb');
      if ($fp !== FALSE) {
        $buf = fread($fp, $bytes);
        fclose($fp);
        if($buf !== FALSE) {
          return bin2hex($buf);
        }
      }
    }

    if (function_exists('mcrypt_create_iv')) {
        $buf = mcrypt_create_iv($bytes, MCRYPT_DEV_URANDOM);
        if ($buf !== FALSE) {
          return bin2hex($buf);
        }
    }
    
    while (strlen($buf) < $bytes) {
      $buf .= md5(uniqid(mt_rand(), true), true); 
      // We are appending raw binary
    }
    return bin2hex(substr($buf, 0, $bytes));
  }

}<|MERGE_RESOLUTION|>--- conflicted
+++ resolved
@@ -26,13 +26,11 @@
 use Facebook\Facebook;
 use Facebook\Entities\AccessToken;
 use Facebook\Entities\FacebookApp;
-<<<<<<< HEAD
 use Facebook\Url\UrlInterface;
+use Facebook\Url\FacebookUrlHandler;
 use Facebook\Url\FacebookUrlManipulator;
-=======
 use Facebook\PersistentData\PersistentDataInterface;
 use Facebook\PersistentData\FacebookSessionPersistentDataHandler;
->>>>>>> 0fff3a14
 use Facebook\Exceptions\FacebookSDKException;
 use Facebook\FacebookClient;
 
@@ -51,21 +49,12 @@
   protected $app;
 
   /**
-<<<<<<< HEAD
    * @var UrlInterface The URL handler.
    */
   protected $urlHandler;
 
   /**
-   * @var FacebookUrlManipulator The URL manipulator.
-   */
-  protected $urlManipulator;
-
-  /**
-   * @var string Prefix to use for session variables.
-=======
    * @var PersistentDataInterface The persistent data handler.
->>>>>>> 0fff3a14
    */
   protected $persistentDataHandler;
 
@@ -73,24 +62,16 @@
    * Constructs a RedirectLoginHelper for a given appId.
    *
    * @param FacebookApp $app The FacebookApp entity.
-<<<<<<< HEAD
-   * @param UrlInterface $urlHandler The URL handler.
-   * @param FacebookUrlManipulator $urlManipulator The URL manipulator.
+   * @param PersistentDataInterface|null $persistentDataHandler The persistent data handler.
+   * @param UrlInterface|null $urlHandler The URL handler.
    */
   public function __construct(FacebookApp $app,
-                              UrlInterface $urlHandler,
-                              FacebookUrlManipulator $urlManipulator)
-  {
-    $this->app = $app;
-    $this->urlHandler = $urlHandler;
-    $this->urlManipulator = $urlManipulator;
-=======
-   * @param PersistentDataInterface|null $persistentDataHandler The persistent data handler.
-   */
-  public function __construct(FacebookApp $app, PersistentDataInterface $persistentDataHandler = null)
+                              PersistentDataInterface $persistentDataHandler = null,
+                              UrlInterface $urlHandler = null)
   {
     $this->app = $app;
     $this->persistentDataHandler = $persistentDataHandler ?: new FacebookSessionPersistentDataHandler();
+    $this->urlHandler = $urlHandler ?: new FacebookUrlHandler();
   }
 
   /**
@@ -101,7 +82,16 @@
   public function getPersistentDataHandler()
   {
     return $this->persistentDataHandler;
->>>>>>> 0fff3a14
+  }
+
+  /**
+   * Returns the URL handler.
+   *
+   * @return UrlInterface
+   */
+  public function getUrlHandler()
+  {
+    return $this->urlHandler;
   }
 
   /**
@@ -189,7 +179,7 @@
         'error_description',
         'error_code',
         ];
-      $redirectUrl = $this->urlManipulator->removeParamsFromUrl($redirectUrl, $paramsToFilter);
+      $redirectUrl = FacebookUrlManipulator::removeParamsFromUrl($redirectUrl, $paramsToFilter);
 
       return AccessToken::getAccessTokenFromCode($code, $this->app, $client, $redirectUrl);
     }
