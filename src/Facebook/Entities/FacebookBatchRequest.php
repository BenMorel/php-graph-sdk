--- conflicted
+++ resolved
@@ -281,7 +281,7 @@
   }
 
   /**
-   * @return @inheritdoc
+   * @inheritdoc
    */
   public function offsetSet($offset, $value)
   {
@@ -289,7 +289,7 @@
   }
 
   /**
-   * @return @inheritdoc
+   * @inheritdoc
    */
   public function offsetExists($offset)
   {
@@ -297,7 +297,7 @@
   }
 
   /**
-   * @return @inheritdoc
+   * @inheritdoc
    */
   public function offsetUnset($offset)
   {
@@ -305,15 +305,11 @@
   }
 
   /**
-   * @return @inheritdoc
+   * @inheritdoc
    */
   public function offsetGet($offset)
   {
-<<<<<<< HEAD
-    return isset($this->requests[$offset]['request']) ? $this->requests[$offset]['request'] : null;
-=======
     return isset($this->requests[$offset]) ? $this->requests[$offset] : null;
->>>>>>> 3cb0747d
   }
 
 }